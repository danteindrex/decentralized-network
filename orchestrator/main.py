--- conflicted
+++ resolved
@@ -139,32 +139,6 @@
 def join_ray(address):
     subprocess.run(['ray', 'start', '--address', f'127.0.0.1:{RAY_PORT}'])
 
-<<<<<<< HEAD
-# IPFS HTTP client functions (compatible with IPFS 0.36.0)
-def upload_to_ipfs_http(content, is_json=False):
-    """Upload content to IPFS using HTTP API"""
-    try:
-        ipfs_host = cfg.get('ipfs_host', '127.0.0.1')
-        ipfs_port = cfg.get('ipfs_port', 5001)
-        ipfs_url = f"http://{ipfs_host}:{ipfs_port}/api/v0/add"
-        
-        if is_json:
-            content = json.dumps(content)
-        
-        files = {'file': ('content', content)}
-        response = requests.post(ipfs_url, files=files, timeout=30)
-        
-        if response.status_code == 200:
-            result = response.json()
-            return result['Hash']
-        else:
-            print(f"IPFS upload failed: {response.status_code} - {response.text}")
-            return None
-            
-    except Exception as e:
-        print(f"Failed to upload to IPFS: {e}")
-        return None
-=======
 # IPFS client with circuit breaker
 @with_circuit_breaker(failure_threshold=3, recovery_timeout=30)
 def get_ipfs_client():
@@ -176,27 +150,6 @@
     except Exception as e:
         ipfs_logger.error("Failed to connect to IPFS", error=e)
         raise
->>>>>>> e1d26ab3
-
-def fetch_from_ipfs_http(cid):
-    """Fetch content from IPFS using HTTP API"""
-    try:
-        ipfs_host = cfg.get('ipfs_host', '127.0.0.1')
-        ipfs_port = cfg.get('ipfs_port', 5001)
-        ipfs_url = f"http://{ipfs_host}:{ipfs_port}/api/v0/cat"
-        
-        params = {'arg': cid}
-        response = requests.post(ipfs_url, params=params, timeout=30)
-        
-        if response.status_code == 200:
-            return response.text
-        else:
-            print(f"IPFS fetch failed: {response.status_code} - {response.text}")
-            return None
-            
-    except Exception as e:
-        print(f"Failed to fetch from IPFS: {e}")
-        return None
 
 def download_from_ipfs_http(cid, output_path):
     """Download file from IPFS using HTTP API"""
@@ -458,18 +411,6 @@
 
 @with_retry(max_retries=3, base_delay=2.0)
 def fetch_from_ipfs(cid, output_path):
-<<<<<<< HEAD
-    """Fetch content from IPFS using HTTP API"""
-    try:
-        # For text content, fetch and save to file
-        content = fetch_from_ipfs_http(cid)
-        if content:
-            os.makedirs(os.path.dirname(output_path), exist_ok=True)
-            with open(output_path, 'w', encoding='utf-8') as f:
-                f.write(content)
-            return True
-        return False
-=======
     """Fetch content from IPFS with retry logic"""
     try:
         ipfs_client = get_ipfs_client()
@@ -480,7 +421,6 @@
         ipfs_client.get(cid, target=output_path)
         ipfs_logger.info("Successfully fetched from IPFS", cid=cid)
         return True
->>>>>>> e1d26ab3
     except Exception as e:
         ipfs_logger.error("Failed to fetch from IPFS", cid=cid, error=e)
         raise
